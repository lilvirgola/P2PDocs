<!DOCTYPE html>
<html>

<head>
  <title>CRDT Editor</title>
  <script src="https://cdn.tailwindcss.com"></script>
  <style>
    #editor {
      white-space: pre-wrap;
      overflow-wrap: break-word;
      word-break: break-word;
      overflow: auto;
      min-height: 100px;
      border: 1px solid #ccc;
      padding: 10px;
    }
  </style>
</head>

<body class="font-sans max-w-3xl mx-auto p-5 bg-white text-gray-800">
  <div id="connect-form" class="mb-6 p-4 bg-gray-100 rounded-md shadow">
    <h1 class="text-xl font-semibold mb-4">Connect to P2P Network or start new file</h1>
    <input type="text" id="peer-address" placeholder="Enter peer address (optional)"
      class="border border-gray-300 rounded px-3 py-2 mr-2 w-full sm:w-auto mb-2 sm:mb-0" />
    <button id="connect-btn" class="bg-blue-600 text-white px-4 py-2 rounded hover:bg-blue-700 mr-2">Connect</button>
    <button id="new-file-btn" class="bg-green-600 text-white px-4 py-2 rounded hover:bg-green-700">New File</button>
  </div>

  <div id="loading-screen" class="fixed inset-0 flex items-center justify-center bg-white bg-opacity-80 z-50 hidden">
    <div class="flex flex-col items-center">
      <svg class="animate-spin h-10 w-10 text-blue-600 mb-4" xmlns="http://www.w3.org/2000/svg" fill="none"
        viewBox="0 0 24 24">
        <circle class="opacity-25" cx="12" cy="12" r="10" stroke="currentColor" stroke-width="4"></circle>
        <path class="opacity-75" fill="currentColor" d="M4 12a8 8 0 018-8v8z"></path>
      </svg>
      <span class="text-lg font-medium text-blue-700">Loading...</span>
    </div>
  </div>

  <div id="disconnect-form" class="mb-6 p-4 bg-gray-100 rounded-md shadow hidden">
    <h1 class="text-xl font-semibold mb-4">Disconnect from P2P Network</h1>
    <button id="disconnect-btn"
<<<<<<< HEAD
      class="bg-red-600 text-white px-4 py-2 rounded hover:bg-red-700 mr-2">Disconnect</button>
    <button id="share-btn" class="bg-purple-600 text-white px-4 py-2 rounded hover:bg-purple-700">Share Token</button>
=======
            class="bg-red-600 text-white px-4 py-2 rounded hover:bg-red-700 mr-2">Disconnect</button>
    <button id="share-btn"
            class="bg-purple-600 text-white px-4 py-2 rounded hover:bg-purple-700">Share Token</button>
    <button id="neighbors-btn"
            class="bg-purple-600 text-white px-4 py-2 rounded hover:bg-purple-700">Show neighbors</button>
>>>>>>> d27c69a0

    <div id="token" class="mt-4 hidden">
      <h2 class="text-lg font-medium mb-2">Token</h2>
      <input type="text" id="token-input" readonly class="border border-gray-300 rounded px-3 py-2 w-full" />
    </div>

    <div id="neighbors" class="mt-4 hidden">
      <h2 class="text-lg font-medium mb-2">Neighbors</h2>
      <input type="text" id="neighbors-input" readonly
             class="border border-gray-300 rounded px-3 py-2 w-full" />
    </div>
  </div>

  <h1 class="text-2xl font-bold mb-4">Collaborative Editor</h1>
  <textarea id="editor"
    style="width: 100%; height: 512px; background: linear-gradient(rgba(255, 255, 255, 0.8), rgba(255, 255, 255, 0.8)), url(&quot;logo.png&quot;) center / 50% no-repeat;"
    class="border border-gray-300 rounded-md shadow focus:outline-none hidden"></textarea>

  <script src="editor.js"></script>
</body>

</html><|MERGE_RESOLUTION|>--- conflicted
+++ resolved
@@ -40,16 +40,10 @@
   <div id="disconnect-form" class="mb-6 p-4 bg-gray-100 rounded-md shadow hidden">
     <h1 class="text-xl font-semibold mb-4">Disconnect from P2P Network</h1>
     <button id="disconnect-btn"
-<<<<<<< HEAD
       class="bg-red-600 text-white px-4 py-2 rounded hover:bg-red-700 mr-2">Disconnect</button>
     <button id="share-btn" class="bg-purple-600 text-white px-4 py-2 rounded hover:bg-purple-700">Share Token</button>
-=======
-            class="bg-red-600 text-white px-4 py-2 rounded hover:bg-red-700 mr-2">Disconnect</button>
-    <button id="share-btn"
-            class="bg-purple-600 text-white px-4 py-2 rounded hover:bg-purple-700">Share Token</button>
-    <button id="neighbors-btn"
-            class="bg-purple-600 text-white px-4 py-2 rounded hover:bg-purple-700">Show neighbors</button>
->>>>>>> d27c69a0
+    <button id="neighbors-btn" class="bg-purple-600 text-white px-4 py-2 rounded hover:bg-purple-700">Show
+      neighbors</button>
 
     <div id="token" class="mt-4 hidden">
       <h2 class="text-lg font-medium mb-2">Token</h2>
@@ -58,8 +52,7 @@
 
     <div id="neighbors" class="mt-4 hidden">
       <h2 class="text-lg font-medium mb-2">Neighbors</h2>
-      <input type="text" id="neighbors-input" readonly
-             class="border border-gray-300 rounded px-3 py-2 w-full" />
+      <input type="text" id="neighbors-input" readonly class="border border-gray-300 rounded px-3 py-2 w-full" />
     </div>
   </div>
 
