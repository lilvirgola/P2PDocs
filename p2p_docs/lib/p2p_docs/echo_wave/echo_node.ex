--- conflicted
+++ resolved
@@ -25,13 +25,8 @@
     {:ok, state}
   end
 
-<<<<<<< HEAD
-  def handle_cast({:token, from, count}, %__MODULE__{parent: nil} = state) do
-    Logger.debug("Node #{state.id} received token for the first time, from #{inspect(from)}")
-=======
   def handle_cast({:token, from, count, msg}, %__MODULE__{parent: nil} = state) do
     IO.puts("Node #{state.id} received token for the first time, from #{inspect(from)}")
->>>>>>> 6c82b6f4
 
     neighbors_except_parent = state.neighbors -- [from]
 
@@ -49,13 +44,8 @@
     {:noreply, new_state}
   end
 
-<<<<<<< HEAD
-  def handle_cast({:token, from, count}, state) do
-    Logger.debug("Node #{state.id} received token from #{inspect(from)}")
-=======
   def handle_cast({:token, from, count, msg}, state) do
     IO.puts("Node #{state.id} received token from #{inspect(from)}")
->>>>>>> 6c82b6f4
 
     new_to_be_received = state.to_be_received -- [from]
 
