--- conflicted
+++ resolved
@@ -6,6 +6,8 @@
   alias P2PDocs.Network.EchoWave
   require Logger
 
+  @table_name Application.compile_env(:p2p_docs, :causal_broadcast)[:ets_table] ||
+                :causal_broadcast_state
   @table_name Application.compile_env(:p2p_docs, :causal_broadcast)[:ets_table] ||
                 :causal_broadcast_state
 
@@ -89,22 +91,14 @@
   @impl true
   def init(opts) do
     my_id = Keyword.fetch!(opts, :my_id)
-
-<<<<<<< HEAD
+    initial_nodes = Keyword.get(opts, :nodes, [my_id]) |> Enum.uniq()
+
     # Subscribe to neighbor events
     get_peer_handler =
       Application.get_env(:p2p_docs, :neighbor_handler)[:module] ||
         P2PDocs.Network.NeighborHandler
 
     :ok = get_peer_handler.subscribe(self())
-=======
-    # # Subscribe to neighbor events
-    # get_peer_handler =
-    #   Application.get_env(:p2p_docs, :neighbor_handler)[:module] ||
-    #     P2PDocs.Network.NeighborHandler
-
-    # :ok = get_peer_handler.subscribe(self())
->>>>>>> 015a3ced
     # Initialize the state with the given options
     # Try to fetch the state from ETS
     try do
@@ -115,15 +109,13 @@
           # restore the state from ETS
           {:ok, state}
 
+
         [] ->
           Logger.info("No state found in ETS, creating new state")
           # No state found in ETS, create new state
           initial_state = %State{
             my_id: my_id,
-<<<<<<< HEAD
             nodes: initial_nodes,
-=======
->>>>>>> 015a3ced
             t: VectorClock.new(my_id),
             d: VectorClock.new(),
             buffer: MapSet.new(),
@@ -174,16 +166,11 @@
   def handle_cast({:broadcast, msg}, state) do
     new_t = VectorClock.increment(state.t, state.my_id)
     Logger.debug("[#{node()}] BROADCASTING #{inspect(msg)} with VC: #{inspect(new_t)}")
-<<<<<<< HEAD
 
     for node <- state.nodes do
       GenServer.cast({__MODULE__, node}, {:message, msg, state.my_id, new_t})
     end
 
-=======
-    msg = {:message, msg, state.my_id, new_t}
-    EchoWave.start_echo_wave(msg)
->>>>>>> 015a3ced
     # Update the ETS table with the new state
     :ets.insert(@table_name, {state.my_id, %{state | t: new_t}})
     {:noreply, %{state | t: new_t}}
@@ -209,6 +196,10 @@
     end
 
     # Update the ETS table with the new state
+    :ets.insert(
+      @table_name,
+      {state.my_id, %{state | t: new_t, d: new_d, buffer: remaining_buffer}}
+    )
     :ets.insert(
       @table_name,
       {state.my_id, %{state | t: new_t, d: new_d, buffer: remaining_buffer}}
@@ -221,49 +212,10 @@
          d: new_d,
          buffer: remaining_buffer,
          delivery_log: state.delivery_log ++ delivered
+         delivery_log: state.delivery_log ++ delivered
      }}
   end
 
-<<<<<<< HEAD
-  @impl true
-  def handle_cast({:add_node, new_node}, state) do
-    if new_node in state.nodes do
-      # Already exists
-      {:noreply, state}
-    else
-      # Initialize clocks for new node WITHOUT incrementing
-      new_t = VectorClock.merge(state.t, VectorClock.new(new_node))
-      new_d = VectorClock.merge(state.d, VectorClock.new(new_node))
-
-      # Update the ETS table with the new state
-      :ets.insert(
-        @table_name,
-        {state.my_id, %{state | nodes: [new_node | state.nodes], t: new_t, d: new_d}}
-      )
-
-      {:noreply, %{state | nodes: [new_node | state.nodes], t: new_t, d: new_d}}
-    end
-  end
-
-  # Handle removal of nodes,
-  @impl true
-  def handle_cast({:remove_node, old_node}, state) do
-    if old_node in state.nodes do
-      :ets.insert(
-        @table_name,
-        {state.my_id, %{state | nodes: List.delete(state.nodes, old_node)}}
-      )
-
-      {:noreply,
-       %{
-         state
-         | nodes: List.delete(state.nodes, old_node)
-       }}
-    else
-      {:noreply, state}
-    end
-  end
-=======
   # @impl true
   # def handle_cast({:add_node, new_node}, state) do
   #   if new_node in state.nodes do
@@ -274,35 +226,34 @@
   #     new_t = VectorClock.merge(state.t, VectorClock.new(new_node))
   #     new_d = VectorClock.merge(state.d, VectorClock.new(new_node))
 
-  #     # Update the ETS table with the new state
-  #     :ets.insert(
-  #       @table_name,
-  #       {state.my_id, %{state | nodes: [new_node | state.nodes], t: new_t, d: new_d}}
-  #     )
-
-  #     {:noreply, %{state | nodes: [new_node | state.nodes], t: new_t, d: new_d}}
-  #   end
-  # end
-
-  # # Handle removal of nodes,
-  # @impl true
-  # def handle_cast({:remove_node, old_node}, state) do
-  #   if old_node in state.nodes do
-  #     :ets.insert(
-  #       @table_name,
-  #       {state.my_id, %{state | nodes: List.delete(state.nodes, old_node)}}
-  #     )
-
-  #     {:noreply,
-  #      %{
-  #        state
-  #        | nodes: List.delete(state.nodes, old_node)
-  #      }}
-  #   else
-  #     {:noreply, state}
-  #   end
-  # end
->>>>>>> 015a3ced
+      # Update the ETS table with the new state
+      :ets.insert(
+        @table_name,
+        {state.my_id, %{state | nodes: [new_node | state.nodes], t: new_t, d: new_d}}
+      )
+
+      {:noreply, %{state | nodes: [new_node | state.nodes], t: new_t, d: new_d}}
+    end
+  end
+
+  # Handle removal of nodes,
+  @impl true
+  def handle_cast({:remove_node, old_node}, state) do
+    if old_node in state.nodes do
+      :ets.insert(
+        @table_name,
+        {state.my_id, %{state | nodes: List.delete(state.nodes, old_node)}}
+      )
+
+      {:noreply,
+       %{
+         state
+         | nodes: List.delete(state.nodes, old_node)
+       }}
+    else
+      {:noreply, state}
+    end
+  end
 
   # Handle synchronous calls to get the state of the server
   @doc """
@@ -311,6 +262,8 @@
   """
   @impl true
   def handle_call(:get_state, _from, state) do
+    [{_key, saved_state}] = :ets.lookup(@table_name, state.my_id)
+    {:reply, saved_state, state}
     [{_key, saved_state}] = :ets.lookup(@table_name, state.my_id)
     {:reply, saved_state, state}
   end
